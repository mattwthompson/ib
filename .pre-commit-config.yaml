repos:
- repo: https://github.com/pre-commit/pre-commit-hooks
  rev: v4.6.0
  hooks:
  - id: check-yaml
  - id: end-of-file-fixer
  - id: trailing-whitespace
    exclude: '\.(pdb|gro|top|sdf)$'
  - id: debug-statements
- repo: https://github.com/asottile/setup-cfg-fmt
  rev: v2.5.0
  hooks:
  - id: setup-cfg-fmt
- repo: https://github.com/psf/black
  rev: 24.4.2
  hooks:
  - id: black
  - id: black-jupyter
- repo: https://github.com/PyCQA/isort
  rev: 5.13.2
  hooks:
  - id: isort
- repo: https://github.com/PyCQA/flake8
  rev: 7.0.0
  hooks:
  - id: flake8
    additional_dependencies: [
        'flake8-absolute-import',
<<<<<<< HEAD
        'flake8-pytest-style==1',
=======
        'flake8-pytest-style==2',
>>>>>>> 09720baa
    ]
- repo: https://github.com/asottile/pyupgrade
  rev: v3.15.2
  hooks:
  - id: pyupgrade
    args: [--py38-plus]
- repo: https://github.com/asottile/add-trailing-comma
  rev: v3.1.0
  hooks:
  - id: add-trailing-comma<|MERGE_RESOLUTION|>--- conflicted
+++ resolved
@@ -26,11 +26,7 @@
   - id: flake8
     additional_dependencies: [
         'flake8-absolute-import',
-<<<<<<< HEAD
-        'flake8-pytest-style==1',
-=======
         'flake8-pytest-style==2',
->>>>>>> 09720baa
     ]
 - repo: https://github.com/asottile/pyupgrade
   rev: v3.15.2
